--- conflicted
+++ resolved
@@ -21,29 +21,9 @@
   - repo: https://github.com/astral-sh/ruff-pre-commit
     rev: v0.3.4
     hooks:
-<<<<<<< HEAD
-      - id: black
-
-  - repo: https://github.com/pre-commit/pygrep-hooks
-    rev: v1.10.0
-    hooks:
-      - id: python-check-blanket-noqa
+      - id: ruff
 
   - repo: https://github.com/jsh9/pydoclint
     rev: 0.4.1
     hooks:
       - id: pydoclint
-        args: [ --style=numpy, --check-return-types=True ]
-
-  - repo: https://github.com/pycqa/flake8
-    rev: 6.1.0
-    hooks:
-      - id: flake8
-        args: [
-            "--ignore=W503,E203,E226,D100,D101,D102,D103,D104,D105,D106,D107,D203,D212,D214,D215,D301,D302,D400,D401,D402,D404,D405,D406,D407,D408,D409,D410,D411,D412,D413,D414,D416,D417,E266",
-          ] # taken from tox.ini
-        additional_dependencies:
-          - flake8-docstrings~=1.7.0
-=======
-      - id: ruff
->>>>>>> 35350a0e
