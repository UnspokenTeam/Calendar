--- conflicted
+++ resolved
@@ -13,7 +13,6 @@
 
     Methods
     -------
-<<<<<<< HEAD
     async get_events_by_author_id(author_id, page_number, items_per_page, start, end)
         Returns page with events that have matches with given author id.
     async get_event_by_event_id(event_id)
@@ -21,15 +20,6 @@
     async get_events_by_events_ids(events_ids, page_number, items_per_page)
         Returns page of events that have matches with given list of event ids.
     async get_all_events(page_number, items_per_page, start, end)
-=======
-    async get_events_by_author_id(author_id, page_number, items_per_page)
-        Returns page with events those have matches with given author id.
-    async get_event_by_event_id(event_id)
-        Returns event that has matches with given event id.
-    async get_events_by_events_ids(events_ids, page_number, items_per_page)
-        Returns page of events those have matches with given list of event ids.
-    async get_all_events(page_number, items_per_page)
->>>>>>> a26721ef
         Returns page that contains part of all events.
     async create_event(event)
         Creates new event inside db or throws an exception.
@@ -70,11 +60,7 @@
         Returns
         -------
         List[Event]
-<<<<<<< HEAD
             List of events that match by author id.
-=======
-            List of events those matches by author id.
->>>>>>> a26721ef
 
         Raises
         ------
@@ -130,11 +116,7 @@
         Returns
         -------
         List[Event]
-<<<<<<< HEAD
             List of events that match by event id.
-=======
-            List of events those match by event id.
->>>>>>> a26721ef
 
         Raises
         ------
