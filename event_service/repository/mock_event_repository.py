--- conflicted
+++ resolved
@@ -156,10 +156,6 @@
             if items_per_page != -1
             else events
         )
-<<<<<<< HEAD
-        return events
-=======
->>>>>>> 63ec1204
 
     async def get_event_by_event_id(self, event_id: str) -> Event:
         """
@@ -297,10 +293,6 @@
             if items_per_page != -1
             else events
         )
-<<<<<<< HEAD
-        return events
-=======
->>>>>>> 63ec1204
 
     async def get_all_events(
         self,
@@ -401,10 +393,6 @@
             if items_per_page != -1
             else events
         )
-<<<<<<< HEAD
-        return events
-=======
->>>>>>> 63ec1204
 
     async def create_event(self, event: Event) -> Event:
         """
