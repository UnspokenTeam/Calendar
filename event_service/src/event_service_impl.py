--- conflicted
+++ resolved
@@ -1,20 +1,11 @@
 """Event Service Controller."""
-
 import grpc
 
-<<<<<<< HEAD
-from proto.event_service_pb2_grpc import EventServiceServicer as GrpcServicer
-import proto.event_service_pb2 as proto
-
 from errors.permission_denied_error import PermissionDeniedError
-=======
-from errors.permission_denied import PermissionDeniedError
->>>>>>> 5c32dff0
 from src.models.event import Event
 from utils.ai_client import AIClient
 
 from generated.event_service.event_service_pb2_grpc import EventServiceServicer as GrpcServicer
-from generated.user.user_pb2 import GrpcUserType
 from google.protobuf.empty_pb2 import Empty
 from repository.event_repository_interface import EventRepositoryInterface
 import generated.event_service.event_service_pb2 as proto
@@ -168,11 +159,7 @@
             Raises when user dont has enough access.
 
         """
-<<<<<<< HEAD
         if request.requesting_user.type != proto.GrpcUserType.ADMIN:
-=======
-        if request.user.type != GrpcUserType.ADMIN:
->>>>>>> 5c32dff0
             raise PermissionDeniedError("Permission denied")
         events = await self._event_repository.get_all_events(
             page_number=request.page_number, items_per_page=request.items_per_page
@@ -210,13 +197,8 @@
         """
         event = Event.from_grpc_event(request.event)
         if (
-<<<<<<< HEAD
             request.requesting_user.type != proto.GrpcUserType.ADMIN
             and request.requesting_user.id != event.author_id
-=======
-            request.user.type != GrpcUserType.ADMIN
-            and request.user.id != event.author_id
->>>>>>> 5c32dff0
         ):
             raise PermissionDeniedError("Permission denied")
         await self._event_repository.create_event(event=event)
@@ -248,13 +230,8 @@
 
         """
         if (
-<<<<<<< HEAD
             request.requesting_user.type != proto.GrpcUserType.ADMIN
             and request.requesting_user.id != request.event.author_id
-=======
-            request.user.type != GrpcUserType.ADMIN
-            and request.user.id != request.event.author_id
->>>>>>> 5c32dff0
         ):
             raise PermissionDeniedError("Permission denied")
         event = Event.from_grpc_event(request.event)
@@ -288,13 +265,8 @@
         """
         event = await self._event_repository.get_event_by_event_id(request.event_id)
         if (
-<<<<<<< HEAD
             request.requesting_user.type != proto.GrpcUserType.ADMIN
             and request.requesting_user.id != event.author_id
-=======
-            request.user.type != GrpcUserType.ADMIN
-            and request.user.id != event.author_id
->>>>>>> 5c32dff0
         ):
             raise PermissionDeniedError("Permission denied")
         await self._event_repository.delete_event(event_id=request.event_id)
