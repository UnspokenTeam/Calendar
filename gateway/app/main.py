<<<<<<< HEAD
from contextlib import asynccontextmanager
from os import environ
from typing import AsyncIterator, Never

=======
"""Main file"""
>>>>>>> f0a20ec5
from .middleware import InterceptorMiddleware
from .middleware.rate_limiter import handler as rate_limiter_handler
from .params import GrpcClientParams
from .routers import Events, Invites, Notifications, Users
from fastapi import Depends, FastAPI
from fastapi_limiter import FastAPILimiter
from fastapi_limiter.depends import RateLimiter
import redis.asyncio as redis


@asynccontextmanager
async def lifespan(_: FastAPI) -> AsyncIterator[Never]:
    """
    Context manager that enables lifespan of FastAPI application.

    Parameters
    ----------
    _ : FastAPI
        FastAPI application.

    Returns
    -------
    AsyncContextManager[Never]
        None

    """
    redis_client = redis.from_url(environ["REDIS_URL"])
    await FastAPILimiter.init(redis_client, http_callback=rate_limiter_handler)
    yield
    await FastAPILimiter.close()


app = FastAPI(
    dependencies=[Depends(GrpcClientParams), Depends(RateLimiter(times=1, seconds=2))],
    lifespan=lifespan,
)
app.add_middleware(InterceptorMiddleware)

app.include_router(Events)
app.include_router(Users)
app.include_router(Notifications)
app.include_router(Invites)<|MERGE_RESOLUTION|>--- conflicted
+++ resolved
@@ -1,11 +1,7 @@
-<<<<<<< HEAD
+"""Main file"""
 from contextlib import asynccontextmanager
 from os import environ
 from typing import AsyncIterator, Never
-
-=======
-"""Main file"""
->>>>>>> f0a20ec5
 from .middleware import InterceptorMiddleware
 from .middleware.rate_limiter import handler as rate_limiter_handler
 from .params import GrpcClientParams
