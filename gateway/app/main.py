--- conflicted
+++ resolved
@@ -9,7 +9,7 @@
 from .params import GrpcClientParams
 from .routers import Events, Invites, Notifications, Users
 from fastapi import Depends, FastAPI
-<<<<<<< HEAD
+from starlette.middleware.cors import CORSMiddleware
 from fastapi_limiter import FastAPILimiter
 from fastapi_limiter.depends import RateLimiter
 import redis.asyncio as redis
@@ -30,6 +30,17 @@
     AsyncContextManager[Never]
         None
 
+app = FastAPI(
+    dependencies=[Depends(GrpcClientParams)],
+)
+
+app.add_middleware(
+    CORSMiddleware,
+    allow_origins=["*"],
+    allow_credentials=True,
+    allow_methods=["*"],
+    allow_headers=["*"]
+)
     """
     redis_client = redis.from_url(environ["REDIS_URL"])
     await FastAPILimiter.init(redis_client, http_callback=rate_limiter_handler)
@@ -40,20 +51,6 @@
 app = FastAPI(
     dependencies=[Depends(GrpcClientParams), Depends(RateLimiter(times=1, seconds=2))],
     lifespan=lifespan,
-=======
-from starlette.middleware.cors import CORSMiddleware
-
-app = FastAPI(
-    dependencies=[Depends(GrpcClientParams)],
-)
-
-app.add_middleware(
-    CORSMiddleware,
-    allow_origins=["*"],
-    allow_credentials=True,
-    allow_methods=["*"],
-    allow_headers=["*"]
->>>>>>> a353dc98
 )
 app.add_middleware(InterceptorMiddleware)
 
