--- conflicted
+++ resolved
@@ -3,11 +3,7 @@
 
 from grpc import RpcError, StatusCode
 
-<<<<<<< HEAD
-from app.errors import PermissionDeniedError, RateLimitError
-=======
-from errors import PermissionDeniedError, UnauthenticatedError
->>>>>>> a353dc98
+from errors import PermissionDeniedError, UnauthenticatedError, RateLimitError
 
 from starlette.middleware.base import BaseHTTPMiddleware, RequestResponseEndpoint
 from starlette.requests import Request
@@ -87,18 +83,14 @@
             return JSONResponse(
                 status_code=403, content={"message": "Permission denied"}
             )
-<<<<<<< HEAD
         except RateLimitError as rate_limit_error:
             return JSONResponse(
                 status_code=HTTP_429_TOO_MANY_REQUESTS,
                 content={"message": "Too Many Requests"},
                 headers={"Retry-After": str(rate_limit_error.retry_after)},
             )
-        except ValueError as e:
-=======
         except ValueError as value_error:
             logging.error(value_error)
->>>>>>> a353dc98
             return JSONResponse(
                 status_code=422, content={"message": f"Bad Request {value_error}"}
             )