--- conflicted
+++ resolved
@@ -1,12 +1,6 @@
 """Models"""
-<<<<<<< HEAD
+from .invite import Invite, InviteStatus
 from .notification import Notification
 from .user import User, UserType
 
-__all__ = ["User", "UserType", "Notification"]
-=======
-from .invite import Invite, InviteStatus
-from .user import User, UserType
-
-__all__ = ["User", "UserType", "InviteStatus", "Invite"]
->>>>>>> ad6dcc3b
+__all__ = ["User", "UserType", "InviteStatus", "Invite", "Notification"]