--- conflicted
+++ resolved
@@ -16,12 +16,9 @@
 types-protobuf = "^4.24.0.20240311"
 protoletariat = "^3.2.19"
 pytz = "^2024.1"
-<<<<<<< HEAD
-shared = {path = "../shared"}
-=======
 python-multipart = "^0.0.9"
 python-dateutil = "^2.9.0.post0"
->>>>>>> f176d995
+errors_package = {path = "../shared/errors_package"}
 
 [tool.poetry.group.dev.dependencies]
 flake8 = "^6.1.0"
