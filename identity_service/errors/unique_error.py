--- conflicted
+++ resolved
@@ -4,9 +4,5 @@
 class UniqueError(Exception):
     """Exception raised when the new values violates a unique constraint"""
 
-<<<<<<< HEAD
-    def __init__(self, message) -> None:
-=======
     def __init__(self, message: str) -> None:
->>>>>>> c3778a44
         super().__init__(f"Unique error: {message}")