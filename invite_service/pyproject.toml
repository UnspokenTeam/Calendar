--- conflicted
+++ resolved
@@ -8,12 +8,7 @@
 [tool.poetry.dependencies]
 python = "^3.11"
 grpcio = "^1.62.1"
-<<<<<<< HEAD
-sqlalchemy = "^2.0.28"
-jwcrypto = "^1.5.6"
 grpcio-tools = "^1.62.1"
-=======
->>>>>>> 61b3e653
 
 [tool.poetry.group.dev.dependencies]
 flake8 = "^6.1.0"
