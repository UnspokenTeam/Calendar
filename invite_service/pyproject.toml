[tool.poetry]
name = "invite_service"
version = "0.1.0"
description = ""
authors = ["Nhsdkk <38581029+Nhsdkk@users.noreply.github.com>"]
readme = "README.md"

[tool.poetry.dependencies]
python = "^3.11"
grpcio = "^1.62.1"
grpcio-tools = "^1.62.1"
types-protobuf = "^4.24.0.20240311"
<<<<<<< HEAD
=======
protoletariat = "^3.2.19"
>>>>>>> 48a99d35
prisma = "^0.13.1"

[tool.poetry.group.dev.dependencies]
flake8 = "^6.1.0"
pre-commit = "^3.5.0"
flake8-docstrings = "^1.7.0"
black = "^23.11.0"

[build-system]
requires = ["poetry-core"]
build-backend = "poetry.core.masonry.api"<|MERGE_RESOLUTION|>--- conflicted
+++ resolved
@@ -10,11 +10,8 @@
 grpcio = "^1.62.1"
 grpcio-tools = "^1.62.1"
 types-protobuf = "^4.24.0.20240311"
-<<<<<<< HEAD
-=======
+prisma = "^0.13.1"
 protoletariat = "^3.2.19"
->>>>>>> 48a99d35
-prisma = "^0.13.1"
 
 [tool.poetry.group.dev.dependencies]
 flake8 = "^6.1.0"
