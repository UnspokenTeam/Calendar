"""Invite repository with data from database."""

from datetime import datetime
from typing import List, Optional

from prisma.models import Invite as PrismaInvite

from db.postgres_client import PostgresClient
from errors.unique_error import UniqueError
from errors.value_not_found_error import ValueNotFoundError
from src.models.invite import Invite, InviteStatus
from utils.singleton import singleton

from repository.invite_repository_interface import InviteRepositoryInterface


@singleton
class InviteRepositoryImpl(InviteRepositoryInterface):
    """
    Class for manipulating with invite data

    Attributes
    ----------
    _db_client : prisma.Client
        Postgres db client.

    Methods
    -------
    async get_invites_by_author_id(author_id, status)
        Returns invites that have matches with given author id.
    async get_invites_by_event_id(event_id, status)
        Returns invites that have matches with given event id.
    async get_invite_by_invite_id(invite_id)
        Returns invite that has matches with given invite id.
    async get_all_invites(status)
        Returns all invites.
    async get_invites_by_invitee_id(invitee_id, status)
        Returns invites that have matches with given invitee id.
    async create_invite(invite)
        Creates new invite if does not exist or update the existing one.
    async create_multiple_invites(invites)
        Create multiple invites.
    async update_invite(invite)
        Updates invite that has the same id as provided invite object inside db.
    async delete_invite_by_invite_id(invite_id)
        Deletes invite that has matching id.
    async delete_invite_by_event_id(event_id)
        Deletes invites that have matching event id.
    async delete_invite_by_author_id(author_id)
        Deletes invites that have matching author id.
    async delete_invite_by_invitee_id(invitee_id)
        Deletes invites that have matching invitee id.

    """

    _db_client: PostgresClient

    def __init__(self) -> None:
        self._db_client = PostgresClient()

    async def get_invites_by_event_id(
        self,
        event_id: str,
        page_number: int,
        items_per_page: int,
        status: Optional[InviteStatus],
    ) -> List[Invite]:
        """
        Get invites with matching event id

        Parameters
        ----------
        event_id : str
            Event id.
        page_number : int
            Number of page to get.
        items_per_page : int
            Number of items per page to load.
        status : Optional[InviteStatus]
            Optional invite status. If present will filter the events by status

        Returns
        -------
        List[Invite]
            Invites that have matching event id.

        Raises
        ------
        ValueNotFoundError
            Invites not found.
        prisma.errors.PrismaError
            Catch all for every exception raised by Prisma Client Python.

        """
        invites: Optional[
            List[PrismaInvite]
        ] = await self._db_client.db.invite.find_many(
            where={
                "event_id": event_id,
                "deleted_at": None,
            }
            | ({"status": str(status)} if status is not None else {}),
            skip=(items_per_page * (page_number - 1) if items_per_page != -1 else None),
            take=items_per_page if items_per_page != -1 else None,
        )
        if invites is None or len(invites) == 0:
            raise ValueNotFoundError("Invites not found")
        return invites

    async def get_invites_by_author_id(
<<<<<<< HEAD
            self, author_id: str, page_number: int, items_per_page: int, status: Optional[InviteStatus]
=======
        self,
        author_id: str,
        page_number: int,
        items_per_page: int,
        status: Optional[InviteStatus],
>>>>>>> 147c4f18
    ) -> List[Invite]:
        """
        Get invites by author id.

        Parameters
        ----------
        status : Optional[InviteStatus]
            Optional invite status. If present will filter the events by status
        author_id : str
            Author's id.
        page_number : int
            Number of page to get.
        items_per_page : int
            Number of items per page to load.

        Returns
        -------
        List[Invite]
            List of invites that have matching author id.

        Raises
        ------
        prisma.errors.PrismaError
            Catch all for every exception raised by Prisma Client Python.
        ValueNotFoundError
            No invites were found for given author id.

        """
        db_invites: Optional[
            List[PrismaInvite]
        ] = await self._db_client.db.invite.find_many(
            where={
                "author_id": author_id,
                "deleted_at": None,
            }
            | ({"status": str(status)} if status is not None else {}),
            skip=(items_per_page * (page_number - 1) if items_per_page != -1 else None),
            take=items_per_page if items_per_page != -1 else None,
        )
        if db_invites is None or len(db_invites) == 0:
            raise ValueNotFoundError("Invites not found")
        return [
            Invite.from_prisma_invite(prisma_invite=db_invite)
            for db_invite in db_invites
        ]

    async def get_invite_by_invite_id(self, invite_id: str) -> Invite:
        """
        Get invite by invite id.

        Parameters
        ----------
        invite_id : str
            Invite's id.

        Returns
        -------
        Invite
            Invite that has matching invite id.

        Raises
        ------
        prisma.errors.PrismaError
            Catch all for every exception raised by Prisma Client Python.
        ValueNotFoundError
            No invite was found for given invite id.

        """
        db_invite: Optional[PrismaInvite] = await self._db_client.db.invite.find_first(
            where={"id": invite_id, "deleted_at": None}
        )
        if db_invite is None:
            raise ValueNotFoundError("Invite not found")
        return Invite.from_prisma_invite(prisma_invite=db_invite)

    async def get_all_invites(
            self, page_number: int, items_per_page: int, status: Optional[InviteStatus]
    ) -> List[Invite]:
        """
        Get all invites.

        Parameters
        ----------
        page_number : int
            Number of page to get.
        items_per_page : int
            Number of items per page to load.
        status : Optional[InviteStatus]
            Optional invite status. If present will filter the events by status

        Returns
        -------
        List[Invite]
            List of all invites.

        Raises
        ------
        prisma.errors.PrismaError
            Catch all for every exception raised by Prisma Client Python.
        ValueNotFoundError
            No invites were found.

        """
        db_invites: Optional[
            List[PrismaInvite]
        ] = await self._db_client.db.invite.find_many(
            where={"status": str(status)} if status is not None else None,
            skip=(items_per_page * (page_number - 1) if items_per_page != -1 else None),
            take=items_per_page if items_per_page != -1 else None,
        )
        if db_invites is None or len(db_invites) == 0:
            raise ValueNotFoundError("Invites not found")
        return [
            Invite.from_prisma_invite(prisma_invite=db_invite)
            for db_invite in db_invites
        ]

    async def get_invites_by_invitee_id(
<<<<<<< HEAD
            self, invitee_id: str, page_number: int, items_per_page: int, status: Optional[InviteStatus]
=======
        self,
        invitee_id: str,
        page_number: int,
        items_per_page: int,
        status: Optional[InviteStatus],
>>>>>>> 147c4f18
    ) -> List[Invite]:
        """
        Get invites by invitee id.

        Parameters
        ----------
        invitee_id : str
            Invitee's id object.
        page_number : int
            Number of page to get.
        items_per_page : int
            Number of items per page to load.
        status : Optional[InviteStatus]
            Optional invite status. If present will filter the events by status

        Returns
        -------
        List[Invite]
            List of invites that have matching invitee id.

        Raises
        ------
        prisma.errors.PrismaError
            Catch all for every exception raised by Prisma Client Python.
        ValueNotFoundError
            No invites were found for given invitee id.

        """
        db_invites: Optional[
            List[PrismaInvite]
        ] = await self._db_client.db.invite.find_many(
            where={
                "invitee_id": invitee_id,
                "deleted_at": None,
            }
            | ({"status": str(status)} if status is not None else {}),
            skip=(items_per_page * (page_number - 1) if items_per_page != -1 else None),
            take=items_per_page if items_per_page != -1 else None,
        )
        if db_invites is None or len(db_invites) == 0:
            raise ValueNotFoundError("Invites not found")
        return [
            Invite.from_prisma_invite(prisma_invite=db_invite)
            for db_invite in db_invites
        ]

    async def create_invite(self, invite: Invite) -> None:
        """
        Create an invite with matching data if not exist or update existing one.

        Parameters
        ----------
        invite : Invite
            Invite object.

        Raises
        ------
        prisma.errors.PrismaError
            Catch all for every exception raised by Prisma Client Python.
        UniqueError
            Invite already exists.

        """
        prisma_db_invite = await self._db_client.db.invite.find_first(
            where={"author": invite.author_id, "invitee_id": invite.invitee_id}
        )

        if prisma_db_invite is None:
            await self._db_client.db.invite.create(
                data=invite.to_dict(exclude=["created_at", "deleted_at"])
            )
            return

        db_invite = Invite.from_prisma_invite(prisma_db_invite)

        if db_invite.status == InviteStatus.PENDING:
            raise UniqueError("Invite already exists")

        db_invite.deleted_at = None
        db_invite.status = InviteStatus.PENDING
        await self.update_invite(db_invite)

    async def create_multiple_invites(self, invites: List[Invite]) -> None:
        """
        Create multiple invites with matching data if not exist.

        Parameters
        ----------
        invites : List[Invite]
            List of invites to create.

        Raises
        -------
        prisma.errors.PrismaError
            Catch all for every exception raised by Prisma Client Python.
        UniqueError
            Some invites already exist.

        """
        db_invites = await self._db_client.db.invite.find_many(
            where={"id": {"in": [invite.id for invite in invites]}}
        )

        if db_invites is not None and len(db_invites) > 0:
            if any([db_invite.status == InviteStatus.PENDING for db_invite in db_invites]):
                raise UniqueError("Some invites already exist")

            ids = [db_invite.id for db_invite in db_invites]
            invites = [invite for invite in invites if invite.id not in ids]

            await self._db_client.db.invite.update_many(
                where={"id": {"in": [db_invite.id for db_invite in db_invites]}},
                data={
                    "deleted_at": None,
                    "status": InviteStatus.PENDING,
                }
            )

        await self._db_client.db.invite.create_many(
            data=[invite.to_dict() for invite in invites]
        )

    async def update_invite(self, invite: Invite) -> None:
        """
        Update invite data.

        Parameters
        ----------
        invite : Invite
            invite object.

        Raises
        ------
        prisma.errors.PrismaError
            Catch all for every exception raised by Prisma Client Python.

        """
        await self._db_client.db.invite.update(
            where={"id": invite.id}, data=invite.to_dict()
        )

    async def delete_invite_by_invite_id(self, invite_id: str) -> None:
        """
        Delete the invite with matching invite id.

        Parameters
        ----------
        invite_id : str
            Invite id.

        Raises
        ------
        prisma.errors.PrismaError
            Catch all for every exception raised by Prisma Client Python.

        """
        await self._db_client.db.invite.update_many(
            where={"id": invite_id, "deleted_at": None},
            data={"deleted_at": datetime.now()},
        )

    async def delete_invites_by_event_id(self, event_id: str) -> None:
        """
        Delete invites with matching event id

        Parameters
        ----------
        event_id : str
            Event id

        Raises
        ------
        prisma.errors.PrismaError
            Catch all for every exception raised by Prisma Client Python.

        """
        await self._db_client.db.invite.update_many(
            where={"event_id": event_id, "deleted_at": None},
            data={"deleted_at": datetime.now()},
        )

    async def delete_invites_by_author_id(self, author_id: str) -> None:
        """
        Delete invites with matching author id.

        Parameters
        ----------
        author_id : str
            Author id

        Raises
        ------
        prisma.errors.PrismaError
            Catch all for every exception raised by Prisma Client Python.

        """
        await self._db_client.db.invite.update_many(
            where={"author_id": author_id, "deleted_at": None},
            data={"deleted_at": datetime.now()},
        )

    async def delete_invites_by_invitee_id(self, invitee_id: str) -> None:
        """
        Delete invites with matching invitee id

        Parameters
        ----------
        invitee_id : str
            Invitee id

        Raises
        ------
        prisma.errors.PrismaError
            Catch all for every exception raised by Prisma Client Python.

        """
        await self._db_client.db.invite.update_many(
            where={"invitee_id": invitee_id, "deleted_at": None},
            data={"deleted_at": datetime.now()},
        )<|MERGE_RESOLUTION|>--- conflicted
+++ resolved
@@ -108,15 +108,11 @@
         return invites
 
     async def get_invites_by_author_id(
-<<<<<<< HEAD
-            self, author_id: str, page_number: int, items_per_page: int, status: Optional[InviteStatus]
-=======
         self,
         author_id: str,
         page_number: int,
         items_per_page: int,
         status: Optional[InviteStatus],
->>>>>>> 147c4f18
     ) -> List[Invite]:
         """
         Get invites by author id.
@@ -235,15 +231,11 @@
         ]
 
     async def get_invites_by_invitee_id(
-<<<<<<< HEAD
-            self, invitee_id: str, page_number: int, items_per_page: int, status: Optional[InviteStatus]
-=======
         self,
         invitee_id: str,
         page_number: int,
         items_per_page: int,
         status: Optional[InviteStatus],
->>>>>>> 147c4f18
     ) -> List[Invite]:
         """
         Get invites by invitee id.
