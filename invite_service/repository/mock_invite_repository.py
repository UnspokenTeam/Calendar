"""Mock invite repository"""
from datetime import datetime
from typing import List, Optional
from uuid import uuid4

from errors.unique_error import UniqueError
from errors.value_not_found_error import ValueNotFoundError
from src.models.invite import Invite, InviteStatus
from utils.singleton import singleton

from repository.invite_repository_interface import InviteRepositoryInterface


@singleton
class MockInviteRepositoryImpl(InviteRepositoryInterface):
    """
    Mock class for manipulating with invites data

    Attributes
    ----------
    _invites: List[Invite]
        List of invites

    Methods
    -------
    async get_invites_by_author_id(author_id, status)
        Returns invites that have matches with given author id.
    async get_invite_by_invite_id(invite_id)
        Returns invite that has matches with given invite id.
    async get_all_invites(status)
        Returns all invites.
    async get_invites_by_invitee_id(invitee_id, status)
        Returns invites that have matches with given invitee id.
    async create_invite(invite)
        Creates new invite if it does not exist or update the existing one.
    async update_invite(invite)
        Updates invite that has the same id as provided invite object.
    async delete_invite_by_invite_id(invite_id)
        Deletes invite that has matching id.
    async delete_invite_by_event_id(event_id)
        Deletes invites that have matching event id.
    async delete_invite_by_author_id(author_id)
        Deletes invites that have matching author id.
    async delete_invite_by_invitee_id(invitee_id)
        Deletes invites that have matching invitee id.

    """

    _invites: List[Invite]

    def __init__(self) -> None:
        self._invites = []

    async def get_invite_by_invite_id(self, invite_id: str) -> Invite:
        """
        Get invite by invite id.

        Parameters
        ----------
        invite_id : str
            Invite's id

        Returns
        -------
        Invite
            Invite object with matching invite id

        Raises
        ------
        ValueNotFoundError
            Invite not found

        """
        try:
            return next(
                invite
                for invite in self._invites
                if invite.id == invite_id and invite.deleted_at is None
            )
        except StopIteration:
            raise ValueNotFoundError("Invite does not exist")

    async def get_invites_by_author_id(
<<<<<<< HEAD
        self, author_id: str, page_number: int, items_per_page: int
=======
        self, author_id: str, status: Optional[InviteStatus]
>>>>>>> dcf3150b
    ) -> List[Invite]:
        """
        Get invites by author id.

        Parameters
        ----------
        author_id : str
            Author's id.
<<<<<<< HEAD
        page_number : int
            Number of page to get.
        items_per_page : int
            Number of items per page to load.
=======
        status : Optional[InviteStatus]
            Optional invite status. If present will filter the events by status
>>>>>>> dcf3150b

        Returns
        -------
        List[Invite]
            List of invites that have matching author id.

        Raises
        ------
        ValueNotFoundError
            No invites was found for given author id.

        """
        invites = [
            invite
            for invite in self._invites
            if invite.author_id == author_id
            and invite.deleted_at is None
            and (invite.status == status if status is not None else True)
        ]
        invites = (
            invites[items_per_page * (page_number - 1) : items_per_page * page_number]
            if items_per_page != -1
            else invites
        )
        if invites is None or len(invites) == 0:
            raise ValueNotFoundError("Invites not found")
        return invites

<<<<<<< HEAD
    async def get_all_invites(
        self, page_number: int, items_per_page: int
    ) -> List[Invite]:
        """
        Get all invites.

        Parameters
        -------
        page_number : int
            Number of page to get.
        items_per_page : int
            Number of items per page to load.
=======
    async def get_all_invites(self, status: Optional[InviteStatus]) -> List[Invite]:
        """
        Get all invites.

        Attributes
        ----------
        status : Optional[InviteStatus]
            Optional invite status. If present will filter the events by status
>>>>>>> dcf3150b

        Returns
        -------
        List[Invite]
            List of all invites.

        Raises
        ------
        ValueNotFoundError
            No invites was found for given author id.

        """
<<<<<<< HEAD
        invites = (
            self._invites[
                items_per_page * (page_number - 1) : items_per_page * page_number
            ]
            if items_per_page != -1
            else self._invites
        )
        if len(invites) != 0:
            return invites
        raise ValueNotFoundError("Invites not found")

    async def get_invites_by_invitee_id(
        self, invitee_id: str, page_number: int, items_per_page: int
=======
        result = [
            invite
            for invite in self._invites
            if status is None or invite.status == status
        ]
        if len(result) != 0:
            return result
        raise ValueNotFoundError("Invites not found")

    async def get_invites_by_invitee_id(
        self, invitee_id: str, status: Optional[InviteStatus]
>>>>>>> dcf3150b
    ) -> List[Invite]:
        """
        Get invites by invitee id.

        Parameters
        ----------
        status : Optional[InviteStatus]
            Optional invite status. If present will filter the events by status
        invitee_id : str
            Invitee id.
        page_number : int
            Number of page to get.
        items_per_page : int
            Number of items per page to load.

        Returns
        -------
        List[Invite]
            List of invitee that have matching invite id.

        Raises
        ------
        ValueNotFoundError
            No invites was found for given author id.

        """
        invites = [
            invite
            for invite in self._invites
            if invite.id == invitee_id
            and invite.deleted_at is None
            and (invite.status == status if status is not None else True)
        ]
        invites = (
            invites[items_per_page * (page_number - 1) : items_per_page * page_number]
            if items_per_page != -1
            else invites
        )
        if invites is None or len(invites) == 0:
            raise ValueNotFoundError("Invites not found")
        return invites

    async def create_invite(self, invite: Invite) -> None:
        """
        Creates invite with matching data

        Parameters
        ----------
        invite : Invite
            Invite data

        Raises
        ------
        UniqueError
            Invite already exists

        """
        try:
            old_invite_index = next(
                i
                for i in range(len(self._invites))
                if self._invites[i].author_id == invite.author_id and self._invites[i].invitee_id == invite.invitee_id
            )

            if self._invites[old_invite_index].status == InviteStatus.PENDING:
                raise UniqueError("Invite already exists")

            self._invites[old_invite_index] = invite
        except StopIteration:
            invite.id = str(uuid4())
            invite.created_at = datetime.now()
            invite.deleted_at = None
            self._invites.append(invite)

    async def update_invite(self, invite: Invite) -> None:
        """
        Updates invite with matching id

        Parameters
        ----------
        invite : Invite
            Invite data

        Raises
        ------
        ValueNotFoundError
            Can't update invite with provided data

        """
        try:
            index = next(
                i
                for i in range(len(self._invites))
                if self._invites[i].id == invite.id and invite.deleted_at is None
            )
            self._invites[index] = invite
        except StopIteration:
            raise ValueNotFoundError("Invite not found")

    async def delete_invite_by_invite_id(self, invite_id: str) -> None:
        """
        Deletes invite with matching id

        Parameters
        ----------
        invite_id : str
            Invite's id

        Raises
        ------
        ValueNotFoundError
            Can't delete invite with provided data

        """
        try:
            index = next(
                i
                for i in range(len(self._invites))
                if self._invites[i].id == invite_id
                and self._invites[i].deleted_at is None
            )
        except StopIteration:
            raise ValueNotFoundError("Invite not found")
        self._invites[index].deleted_at = datetime.now

    async def delete_invites_by_event_id(self, event_id: str) -> None:
        """
        Delete invites with matching event id

        Parameters
        ----------
        event_id : str
            Event id

        Raises
        ------
        ValueNotFoundError
            No invites not found

        """
        indexes = [
            i
            for i in range(len(self._invites))
            if self._invites[i].deleted_at is None
            and self._invites[i].event_id == event_id
        ]

        if len(indexes) == 0:
            raise ValueNotFoundError("No invites found")

        now = datetime.now()

        for index in indexes:
            self._invites[index].deleted_at = now

    async def delete_invites_by_author_id(self, author_id: str) -> None:
        """
        Delete invites with matching author id

        Parameters
        ----------
        author_id : str
            Author id

        Raises
        ------
        ValueNotFoundError
            No invites not found

        """
        indexes = [
            i
            for i in range(len(self._invites))
            if self._invites[i].deleted_at is None
            and self._invites[i].author_id == author_id
        ]

        if len(indexes) == 0:
            raise ValueNotFoundError("No invites found")

        now = datetime.now()

        for index in indexes:
            self._invites[index].deleted_at = now

    async def delete_invites_by_invitee_id(self, invitee_id: str) -> None:
        """
        Delete invites with matching invitee id

        Parameters
        ----------
        invitee_id : str
            Invitee id

        Raises
        ------
        ValueNotFoundError
            No invites not found

        """
        indexes = [
            i
            for i in range(len(self._invites))
            if self._invites[i].deleted_at is None
            and self._invites[i].invitee_id == invitee_id
        ]

        if len(indexes) == 0:
            raise ValueNotFoundError("No invites found")

        now = datetime.now()

        for index in indexes:
            self._invites[index].deleted_at = now<|MERGE_RESOLUTION|>--- conflicted
+++ resolved
@@ -81,11 +81,7 @@
             raise ValueNotFoundError("Invite does not exist")
 
     async def get_invites_by_author_id(
-<<<<<<< HEAD
-        self, author_id: str, page_number: int, items_per_page: int
-=======
-        self, author_id: str, status: Optional[InviteStatus]
->>>>>>> dcf3150b
+            self, author_id: str, page_number: int, items_per_page: int, status: Optional[InviteStatus]
     ) -> List[Invite]:
         """
         Get invites by author id.
@@ -94,15 +90,12 @@
         ----------
         author_id : str
             Author's id.
-<<<<<<< HEAD
+        status : Optional[InviteStatus]
+            Optional invite status. If present will filter the events by status
         page_number : int
             Number of page to get.
         items_per_page : int
             Number of items per page to load.
-=======
-        status : Optional[InviteStatus]
-            Optional invite status. If present will filter the events by status
->>>>>>> dcf3150b
 
         Returns
         -------
@@ -119,11 +112,11 @@
             invite
             for invite in self._invites
             if invite.author_id == author_id
-            and invite.deleted_at is None
-            and (invite.status == status if status is not None else True)
+               and invite.deleted_at is None
+               and (invite.status == status if status is not None else True)
         ]
         invites = (
-            invites[items_per_page * (page_number - 1) : items_per_page * page_number]
+            invites[items_per_page * (page_number - 1): items_per_page * page_number]
             if items_per_page != -1
             else invites
         )
@@ -131,9 +124,8 @@
             raise ValueNotFoundError("Invites not found")
         return invites
 
-<<<<<<< HEAD
     async def get_all_invites(
-        self, page_number: int, items_per_page: int
+            self, page_number: int, items_per_page: int, status: Optional[InviteStatus]
     ) -> List[Invite]:
         """
         Get all invites.
@@ -144,16 +136,8 @@
             Number of page to get.
         items_per_page : int
             Number of items per page to load.
-=======
-    async def get_all_invites(self, status: Optional[InviteStatus]) -> List[Invite]:
-        """
-        Get all invites.
-
-        Attributes
-        ----------
         status : Optional[InviteStatus]
             Optional invite status. If present will filter the events by status
->>>>>>> dcf3150b
 
         Returns
         -------
@@ -166,33 +150,19 @@
             No invites was found for given author id.
 
         """
-<<<<<<< HEAD
-        invites = (
-            self._invites[
-                items_per_page * (page_number - 1) : items_per_page * page_number
-            ]
-            if items_per_page != -1
-            else self._invites
-        )
-        if len(invites) != 0:
-            return invites
-        raise ValueNotFoundError("Invites not found")
-
-    async def get_invites_by_invitee_id(
-        self, invitee_id: str, page_number: int, items_per_page: int
-=======
         result = [
-            invite
-            for invite in self._invites
-            if status is None or invite.status == status
-        ]
+                     invite
+                     for invite in self._invites
+                     if status is None or invite.status == status
+                 ][
+                 items_per_page * (page_number - 1): items_per_page * page_number
+                 ]
         if len(result) != 0:
             return result
         raise ValueNotFoundError("Invites not found")
 
     async def get_invites_by_invitee_id(
-        self, invitee_id: str, status: Optional[InviteStatus]
->>>>>>> dcf3150b
+            self, invitee_id: str, page_number: int, items_per_page: int, status: Optional[InviteStatus]
     ) -> List[Invite]:
         """
         Get invites by invitee id.
@@ -223,11 +193,11 @@
             invite
             for invite in self._invites
             if invite.id == invitee_id
-            and invite.deleted_at is None
-            and (invite.status == status if status is not None else True)
+               and invite.deleted_at is None
+               and (invite.status == status if status is not None else True)
         ]
         invites = (
-            invites[items_per_page * (page_number - 1) : items_per_page * page_number]
+            invites[items_per_page * (page_number - 1): items_per_page * page_number]
             if items_per_page != -1
             else invites
         )
