"""Invite Service Controller"""

import grpc

from errors.permission_denied import PermissionDeniedError
from src.models.invite import Invite, InviteStatus

from generated.invite_service.invite_service_pb2 import (
    GetAllInvitesRequest as GrpcGetAllInvitesRequest,
)
from generated.invite_service.invite_service_pb2_grpc import (
    InviteServiceServicer as GrpcServicer,
)
from generated.user.user_pb2 import GrpcUserType
from google.protobuf.empty_pb2 import Empty
from repository.invite_repository_interface import InviteRepositoryInterface
import generated.invite_service.invite_service_pb2 as proto


class InviteServiceImpl(GrpcServicer):
    """
    Implementation of the Invite Service.

    Attributes
    ----------
    _invite_repository: InviteRepositoryInterface
        Invite repository interface attribute.

    Methods
    -------
    async get_invites_by_author_id(request, context)
        Function that need to be bind to the server that returns invites list by author id.
    async get_invites_by_event_id(request, context)
        Function that need to be bind to the server that returns invites list by event id.
    async get_all_invites(request, context)
        Function that need to be bind to the server that returns all invites in list.
    async get_invite_by_invite_id(request, context)
        Function that need to be bind to the server that returns invite.
    async get_invites_by_invitee_id(request, context)
        Function that need to be bind to the server that returns invites list by invitee id.
    async create_invite(request, context)
        Function that need to be bind to the server that creates the invite.
    async update_invite(request, context)
        Function that need to be bind to the server that updates the invite.
    async delete_invite(request, context)
        Function that need to be bind to the server that deletes the invite.

    """

    _invite_repository: InviteRepositoryInterface

    def __init__(self, invite_repository: InviteRepositoryInterface) -> None:
        self._invite_repository = invite_repository

    async def get_invites_by_event_id(
            self, request: proto.InvitesByEventIdRequest, context: grpc.ServicerContext
    ) -> proto.InvitesResponse:
        """
        Get all invites by event id.

        Parameters
        ----------
        request : proto.InvitesByEventIdRequest
            Event id and optional invite status
        context : grpc.ServicerContext
            Request context.

        Returns
        -------
        proto.InvitesResponse
            Invites list.

        """
        try:
            invites = await self._invite_repository.get_invites_by_event_id(
                event_id=request.event_id,
                status=InviteStatus.from_proto(request.invite_status)
                if request.WhichOneof("optional_invite_status") is not None
                else None
            )
            return proto.InvitesResponse(
                invites=proto.ListOfInvites(invites=[invite.to_grpc_invite() for invite in invites]))
        except ValueNotFoundError:
            context.set_code(grpc.StatusCode.NOT_FOUND)
            return proto.InvitesResponse(status_code=404, message="Invites not found")
        except prisma.errors.PrismaError:
            context.set_code(grpc.StatusCode.INTERNAL)
            return proto.InvitesResponse(
                status_code=500, message="Internal server error"
            )

    async def get_invites_by_author_id(
            self, request: proto.InvitesByAuthorIdRequest, context: grpc.ServicerContext
    ) -> proto.InvitesResponse:
        """
        Get all invites by author id.

        Parameters
        ----------
        request : proto.InvitesByAuthorIdRequest
            Request data.
        context : grpc.ServicerContext
            Request context.

        Returns
        -------
        proto.InvitesResponse
            Invites object for invite response.

        Raises
        ------
        PermissionDeniedError
            Raises when user dont has enough access.

        """
<<<<<<< HEAD
        if (
            request.requesting_user != request.author_id
            and request.requesting_user.type != GrpcUserType.ADMIN
        ):
            raise PermissionDeniedError("Permission denied")
        invites = await self._invite_repository.get_invites_by_author_id(
            author_id=request.author_id,
            status=InviteStatus.from_proto(request.invite_status)
            if request.WhichOneof("optional_invite_status") is not None
            else None,
            page_number=request.page_number,
            items_per_page=request.items_per_page,
        )
        context.set_code(grpc.StatusCode.OK)
        return proto.InvitesResponse(
            invites=proto.ListOfInvites(
                invites=[invite.to_grpc_invite() for invite in invites]
            ),
        )
=======
        try:
            if (
                    request.requesting_user != request.author_id
                    and request.requesting_user.type != GrpcUserType.ADMIN
            ):
                raise PermissionDeniedError("Permission denied")
            invites = await self._invite_repository.get_invites_by_author_id(
                author_id=request.author_id,
                status=InviteStatus.from_proto(request.invite_status)
                if request.WhichOneof("optional_invite_status") is not None
                else None,
                page_number=request.page_number,
                items_per_page=request.items_per_page,
            )
            context.set_code(grpc.StatusCode.OK)
            return proto.InvitesResponse(
                status_code=200,
                invites=proto.ListOfInvites(
                    invites=[invite.to_grpc_invite() for invite in invites]
                ),
            )
        except ValueNotFoundError:
            context.set_code(grpc.StatusCode.NOT_FOUND)
            return proto.InvitesResponse(status_code=404, message="Invites not found")
        except prisma.errors.PrismaError:
            context.set_code(grpc.StatusCode.INTERNAL)
            return proto.InvitesResponse(
                status_code=500, message="Internal server error"
            )
        except PermissionDeniedError:
            context.set_code(grpc.StatusCode.PERMISSION_DENIED)
            return proto.InvitesResponse(status_code=403, message="Permission denied")
>>>>>>> 8ce27fdf

    async def get_all_invites(
            self, request: GrpcGetAllInvitesRequest, context: grpc.ServicerContext
    ) -> proto.InvitesResponse:
        """
        Get all invites.

        Parameters
        ----------
        request : GrpcGetAllInvitesRequest
            Request data.
        context : grpc.ServicerContext
            Request context.

        Returns
        -------
        proto.InvitesResponse
            Response object for invite response.

        Raises
        ------
        PermissionDeniedError
            Raises when user dont has enough access.

        """
        if request.requesting_user.type != GrpcUserType.ADMIN:
            raise PermissionDeniedError("Permission denied")
        invites = await self._invite_repository.get_all_invites(
            status=InviteStatus.from_proto(request.invite_status)
            if request.WhichOneof("optional_invite_status") is not None
            else None,
            page_number=request.page_number,
            items_per_page=request.items_per_page,
        )
        context.set_code(grpc.StatusCode.OK)
        return proto.InvitesResponse(
            invites=proto.ListOfInvites(
                invites=[invite.to_grpc_invite() for invite in invites]
            ),
        )

    async def get_invite_by_invite_id(
            self, request: proto.InviteRequestByInviteId, context: grpc.ServicerContext
    ) -> proto.InviteResponse:
        """
        Get invite by invite id.

        Parameters
        ----------
        request : proto.InviteRequestByInviteId
            Request data.
        context : grpc.ServicerContext
            Request context.

        Returns
        -------
        proto.InviteResponse
            Response object for invite response.

        Raises
        ------
        PermissionDeniedError
            Raises when user dont has enough access.

        """
<<<<<<< HEAD
        invite = await self._invite_repository.get_invite_by_invite_id(
            invite_id=request.invite_id
        )
        if (
            request.requesting_user.id != invite.author_id
            and request.requesting_user.id != invite.invitee_id
            and request.requesting_user.type != GrpcUserType.ADMIN
        ):
            raise PermissionDeniedError("Permission denied")
        context.set_code(grpc.StatusCode.OK)
        return proto.InviteResponse(invite=invite.to_grpc_invite())
=======
        try:
            invite = await self._invite_repository.get_invite_by_invite_id(
                invite_id=request.invite_id
            )
            if (
                    request.requesting_user.id != invite.author_id
                    and request.requesting_user.id != invite.invitee_id
                    and request.requesting_user.type != GrpcUserType.ADMIN
            ):
                raise PermissionDeniedError("Permission denied")
            context.set_code(grpc.StatusCode.OK)
            return proto.InviteResponse(status_code=200, invite=invite.to_grpc_invite())
        except ValueNotFoundError:
            context.set_code(grpc.StatusCode.NOT_FOUND)
            return proto.InviteResponse(status_code=404, message="Invite not found")
        except prisma.errors.PrismaError:
            context.set_code(grpc.StatusCode.INTERNAL)
            return proto.InviteResponse(
                status_code=500, message="Internal server error"
            )
        except PermissionDeniedError:
            context.set_code(grpc.StatusCode.PERMISSION_DENIED)
            return proto.InviteResponse(status_code=403, message="Permission denied")
>>>>>>> 8ce27fdf

    async def get_invites_by_invitee_id(
            self, request: proto.GetInvitesByInviteeIdRequest, context: grpc.ServicerContext
    ) -> proto.InvitesResponse:
        """
        Get all invites by invitee id.

        Parameters
        ----------
        request : proto.GetInvitesByInviteeIdRequest
            Request data.
        context : grpc.ServicerContext
            Request context.

        Returns
        -------
        proto.InvitesResponse
            Invites object for invite response.

        Raises
        ------
        PermissionDeniedError
            Raises when user dont has enough access.

        """
<<<<<<< HEAD
        if (
            request.requesting_user.id != request.invitee_id
            and request.requesting_user.type != GrpcUserType.ADMIN
        ):
            raise PermissionDeniedError("Permission denied")
        invites = await self._invite_repository.get_invites_by_invitee_id(
            invitee_id=request.invitee_id,
            status=InviteStatus.from_proto(request.invite_status)
            if request.WhichOneof("optional_invite_status") is not None
            else None,
            page_number=request.page_number,
            items_per_page=request.items_per_page,
        )
        context.set_code(grpc.StatusCode.OK)
        return proto.InvitesResponse(
            invites=proto.ListOfInvites(
                invites=[invite.to_grpc_invite() for invite in invites]
            ),
        )

    async def create_invite(
        self, request: proto.InviteRequest, context: grpc.ServicerContext
    ) -> Empty:
=======
        try:
            if (
                    request.requesting_user.id != request.invitee_id
                    and request.requesting_user.type != GrpcUserType.ADMIN
            ):
                raise PermissionDeniedError("Permission denied")
            invites = await self._invite_repository.get_invites_by_invitee_id(
                invitee_id=request.invitee_id,
                status=InviteStatus.from_proto(request.invite_status)
                if request.WhichOneof("optional_invite_status") is not None
                else None,
                page_number=request.page_number,
                items_per_page=request.items_per_page,
            )
            context.set_code(grpc.StatusCode.OK)
            return proto.InvitesResponse(
                status_code=200,
                invites=proto.ListOfInvites(
                    invites=[invite.to_grpc_invite() for invite in invites]
                ),
            )
        except ValueNotFoundError:
            context.set_code(grpc.StatusCode.NOT_FOUND)
            return proto.InvitesResponse(status_code=404, message="Invites not found")
        except prisma.errors.PrismaError:
            context.set_code(grpc.StatusCode.INTERNAL)
            return proto.InvitesResponse(
                status_code=500, message="Internal server error"
            )
        except PermissionDeniedError:
            context.set_code(grpc.StatusCode.PERMISSION_DENIED)
            return proto.InvitesResponse(status_code=403, message="Permission denied")

    async def create_invite(
            self, request: proto.InviteRequest, context: grpc.ServicerContext
    ) -> proto.BaseResponse:
>>>>>>> 8ce27fdf
        """
        Create invite.

        Parameters
        ----------
        request : proto.InviteRequest
            Request data containing GrpcInvite.
        context : grpc.ServicerContext
            Request context.

        Returns
        -------
        Empty
            Empty response object.

        Raises
        ------
        PermissionDeniedError
            Raises when user dont has enough access.

        """
<<<<<<< HEAD
        invite = Invite.from_grpc_invite(request.invite)
        if (
            request.requesting_user.id != invite.author_id
            and request.requesting_user.type != GrpcUserType.ADMIN
        ):
            raise PermissionDeniedError("Permission denied")
        await self._invite_repository.create_invite(invite=invite)
        context.set_code(grpc.StatusCode.OK)
        return Empty()

    async def update_invite(
        self, request: proto.InviteRequest, context: grpc.ServicerContext
    ) -> Empty:
=======
        try:
            invite = Invite.from_grpc_invite(request.invite)
            if (
                    request.requesting_user.id != invite.author_id
                    and request.requesting_user.type != GrpcUserType.ADMIN
            ):
                raise PermissionDeniedError("Permission denied")
            await self._invite_repository.create_invite(invite=invite)
            context.set_code(grpc.StatusCode.OK)
            return proto.BaseResponse(status_code=200)
        except prisma.errors.PrismaError:
            context.set_code(grpc.StatusCode.INTERNAL)
            return proto.BaseResponse(status_code=500, message="Internal server error")
        except PermissionDeniedError:
            context.set_code(grpc.StatusCode.PERMISSION_DENIED)
            return proto.BaseResponse(status_code=403, message="Permission denied")
        except UniqueError:
            context.set_code(grpc.StatusCode.ALREADY_EXISTS)
            return proto.BaseResponse(status_code=400, message="Invite already exists")

    async def update_invite(
            self, request: proto.InviteRequest, context: grpc.ServicerContext
    ) -> proto.BaseResponse:
>>>>>>> 8ce27fdf
        """
        Update invite.

        Parameters
        ----------
        request : proto.InviteRequest
            Request data containing GrpcInvite.
        context : grpc.ServicerContext
            Request context.

        Returns
        -------
        Empty
            Empty response object.

        """
        invite = Invite.from_grpc_invite(request.invite)
        await self._invite_repository.update_invite(invite=invite)
        context.set_code(grpc.StatusCode.OK)
        return Empty()

    async def delete_invite_by_id(
<<<<<<< HEAD
        self, request: proto.DeleteInviteByIdRequest, context: grpc.ServicerContext
    ) -> Empty:
=======
            self, request: proto.DeleteInviteByIdRequest, context: grpc.ServicerContext
    ) -> proto.BaseResponse:
>>>>>>> 8ce27fdf
        """
        Delete invite by invite id.

        Parameters
        ----------
        request : proto.DeleteInviteByIdRequest
            Request data containing invite ID.
        context : grpc.ServicerContext
            Request context.

        Returns
        -------
        Empty
            Empty response object.

        Raises
        ------
        PermissionDeniedError
            Raises when user dont has enough access.

        """
<<<<<<< HEAD
        invite = await self._invite_repository.get_invite_by_invite_id(
            request.invite_id
        )
        if (
            request.requesting_user.id != invite.author_id
            and request.requesting_user.type != GrpcUserType.ADMIN
        ):
            raise PermissionDeniedError("Permission denied")
        await self._invite_repository.delete_invite_by_invite_id(
            invite_id=request.invite_id
        )
        context.set_code(grpc.StatusCode.OK)
        return Empty()

    async def delete_invites_by_event_id(
        self,
        request: proto.DeleteInvitesByEventIdRequest,
        context: grpc.ServicerContext,
    ) -> Empty:
=======
        try:
            invite = await self._invite_repository.get_invite_by_invite_id(
                request.invite_id
            )
            if (
                    request.requesting_user.id != invite.author_id
                    and request.requesting_user.type != GrpcUserType.ADMIN
            ):
                raise PermissionDeniedError("Permission denied")
            await self._invite_repository.delete_invite_by_invite_id(
                invite_id=request.invite_id
            )
            context.set_code(grpc.StatusCode.OK)
            return proto.BaseResponse(status_code=200)
        except ValueNotFoundError:
            context.set_code(grpc.StatusCode.NOT_FOUND)
            return proto.BaseResponse(status_code=404, message="Invite not found")
        except prisma.errors.PrismaError:
            context.set_code(grpc.StatusCode.INTERNAL)
            return proto.BaseResponse(status_code=500, message="Internal server error")
        except PermissionDeniedError:
            context.set_code(grpc.StatusCode.PERMISSION_DENIED)
            return proto.BaseResponse(status_code=403, message="Permission denied")

    async def delete_invites_by_event_id(
            self,
            request: proto.DeleteInvitesByEventIdRequest,
            context: grpc.ServicerContext,
    ) -> proto.BaseResponse:
>>>>>>> 8ce27fdf
        """
        Delete invite by event id.

        Parameters
        ----------
        request : proto.DeleteInvitesByInviteeIdRequest
            Request data containing invitee ID.
        context : grpc.ServicerContext
            Request context.

        Returns
        -------
        Empty
            Empty response object.

        """
        await self._invite_repository.delete_invites_by_event_id(
            event_id=request.event_id
        )
        context.set_code(grpc.StatusCode.OK)
        return Empty()

    async def delete_invites_by_author_id(
<<<<<<< HEAD
        self,
        request: proto.DeleteInvitesByAuthorIdRequest,
        context: grpc.ServicerContext,
    ) -> Empty:
=======
            self,
            request: proto.DeleteInvitesByAuthorIdRequest,
            context: grpc.ServicerContext,
    ) -> proto.BaseResponse:
>>>>>>> 8ce27fdf
        """
        Delete invite by author id.

        Parameters
        ----------
        request : proto.DeleteInvitesByAuthorIdRequest
            Request data containing author ID.
        context : grpc.ServicerContext
            Request context.

        Returns
        -------
        Empty
            Empty response object.

        """
        await self._invite_repository.delete_invites_by_author_id(
            author_id=request.author_id
        )
        context.set_code(grpc.StatusCode.OK)
        return Empty()

    async def delete_invites_by_invitee_id(
<<<<<<< HEAD
        self,
        request: proto.DeleteInvitesByInviteeIdRequest,
        context: grpc.ServicerContext,
    ) -> Empty:
=======
            self,
            request: proto.DeleteInvitesByInviteeIdRequest,
            context: grpc.ServicerContext,
    ) -> proto.BaseResponse:
>>>>>>> 8ce27fdf
        """
        Delete invite by invitee id.

        Parameters
        ----------
        request : proto.DeleteInvitesByInviteeIdRequest
            Request data containing invitee ID.
        context : grpc.ServicerContext
            Request context.

        Returns
        -------
        Empty
            Empty response object.

        """
        await self._invite_repository.delete_invites_by_invitee_id(
            invitee_id=request.invitee_id
        )
        context.set_code(grpc.StatusCode.OK)
        return Empty()<|MERGE_RESOLUTION|>--- conflicted
+++ resolved
@@ -113,7 +113,6 @@
             Raises when user dont has enough access.
 
         """
-<<<<<<< HEAD
         if (
             request.requesting_user != request.author_id
             and request.requesting_user.type != GrpcUserType.ADMIN
@@ -133,40 +132,6 @@
                 invites=[invite.to_grpc_invite() for invite in invites]
             ),
         )
-=======
-        try:
-            if (
-                    request.requesting_user != request.author_id
-                    and request.requesting_user.type != GrpcUserType.ADMIN
-            ):
-                raise PermissionDeniedError("Permission denied")
-            invites = await self._invite_repository.get_invites_by_author_id(
-                author_id=request.author_id,
-                status=InviteStatus.from_proto(request.invite_status)
-                if request.WhichOneof("optional_invite_status") is not None
-                else None,
-                page_number=request.page_number,
-                items_per_page=request.items_per_page,
-            )
-            context.set_code(grpc.StatusCode.OK)
-            return proto.InvitesResponse(
-                status_code=200,
-                invites=proto.ListOfInvites(
-                    invites=[invite.to_grpc_invite() for invite in invites]
-                ),
-            )
-        except ValueNotFoundError:
-            context.set_code(grpc.StatusCode.NOT_FOUND)
-            return proto.InvitesResponse(status_code=404, message="Invites not found")
-        except prisma.errors.PrismaError:
-            context.set_code(grpc.StatusCode.INTERNAL)
-            return proto.InvitesResponse(
-                status_code=500, message="Internal server error"
-            )
-        except PermissionDeniedError:
-            context.set_code(grpc.StatusCode.PERMISSION_DENIED)
-            return proto.InvitesResponse(status_code=403, message="Permission denied")
->>>>>>> 8ce27fdf
 
     async def get_all_invites(
             self, request: GrpcGetAllInvitesRequest, context: grpc.ServicerContext
@@ -232,7 +197,6 @@
             Raises when user dont has enough access.
 
         """
-<<<<<<< HEAD
         invite = await self._invite_repository.get_invite_by_invite_id(
             invite_id=request.invite_id
         )
@@ -244,31 +208,6 @@
             raise PermissionDeniedError("Permission denied")
         context.set_code(grpc.StatusCode.OK)
         return proto.InviteResponse(invite=invite.to_grpc_invite())
-=======
-        try:
-            invite = await self._invite_repository.get_invite_by_invite_id(
-                invite_id=request.invite_id
-            )
-            if (
-                    request.requesting_user.id != invite.author_id
-                    and request.requesting_user.id != invite.invitee_id
-                    and request.requesting_user.type != GrpcUserType.ADMIN
-            ):
-                raise PermissionDeniedError("Permission denied")
-            context.set_code(grpc.StatusCode.OK)
-            return proto.InviteResponse(status_code=200, invite=invite.to_grpc_invite())
-        except ValueNotFoundError:
-            context.set_code(grpc.StatusCode.NOT_FOUND)
-            return proto.InviteResponse(status_code=404, message="Invite not found")
-        except prisma.errors.PrismaError:
-            context.set_code(grpc.StatusCode.INTERNAL)
-            return proto.InviteResponse(
-                status_code=500, message="Internal server error"
-            )
-        except PermissionDeniedError:
-            context.set_code(grpc.StatusCode.PERMISSION_DENIED)
-            return proto.InviteResponse(status_code=403, message="Permission denied")
->>>>>>> 8ce27fdf
 
     async def get_invites_by_invitee_id(
             self, request: proto.GetInvitesByInviteeIdRequest, context: grpc.ServicerContext
@@ -294,7 +233,6 @@
             Raises when user dont has enough access.
 
         """
-<<<<<<< HEAD
         if (
             request.requesting_user.id != request.invitee_id
             and request.requesting_user.type != GrpcUserType.ADMIN
@@ -318,44 +256,6 @@
     async def create_invite(
         self, request: proto.InviteRequest, context: grpc.ServicerContext
     ) -> Empty:
-=======
-        try:
-            if (
-                    request.requesting_user.id != request.invitee_id
-                    and request.requesting_user.type != GrpcUserType.ADMIN
-            ):
-                raise PermissionDeniedError("Permission denied")
-            invites = await self._invite_repository.get_invites_by_invitee_id(
-                invitee_id=request.invitee_id,
-                status=InviteStatus.from_proto(request.invite_status)
-                if request.WhichOneof("optional_invite_status") is not None
-                else None,
-                page_number=request.page_number,
-                items_per_page=request.items_per_page,
-            )
-            context.set_code(grpc.StatusCode.OK)
-            return proto.InvitesResponse(
-                status_code=200,
-                invites=proto.ListOfInvites(
-                    invites=[invite.to_grpc_invite() for invite in invites]
-                ),
-            )
-        except ValueNotFoundError:
-            context.set_code(grpc.StatusCode.NOT_FOUND)
-            return proto.InvitesResponse(status_code=404, message="Invites not found")
-        except prisma.errors.PrismaError:
-            context.set_code(grpc.StatusCode.INTERNAL)
-            return proto.InvitesResponse(
-                status_code=500, message="Internal server error"
-            )
-        except PermissionDeniedError:
-            context.set_code(grpc.StatusCode.PERMISSION_DENIED)
-            return proto.InvitesResponse(status_code=403, message="Permission denied")
-
-    async def create_invite(
-            self, request: proto.InviteRequest, context: grpc.ServicerContext
-    ) -> proto.BaseResponse:
->>>>>>> 8ce27fdf
         """
         Create invite.
 
@@ -377,7 +277,6 @@
             Raises when user dont has enough access.
 
         """
-<<<<<<< HEAD
         invite = Invite.from_grpc_invite(request.invite)
         if (
             request.requesting_user.id != invite.author_id
@@ -391,31 +290,6 @@
     async def update_invite(
         self, request: proto.InviteRequest, context: grpc.ServicerContext
     ) -> Empty:
-=======
-        try:
-            invite = Invite.from_grpc_invite(request.invite)
-            if (
-                    request.requesting_user.id != invite.author_id
-                    and request.requesting_user.type != GrpcUserType.ADMIN
-            ):
-                raise PermissionDeniedError("Permission denied")
-            await self._invite_repository.create_invite(invite=invite)
-            context.set_code(grpc.StatusCode.OK)
-            return proto.BaseResponse(status_code=200)
-        except prisma.errors.PrismaError:
-            context.set_code(grpc.StatusCode.INTERNAL)
-            return proto.BaseResponse(status_code=500, message="Internal server error")
-        except PermissionDeniedError:
-            context.set_code(grpc.StatusCode.PERMISSION_DENIED)
-            return proto.BaseResponse(status_code=403, message="Permission denied")
-        except UniqueError:
-            context.set_code(grpc.StatusCode.ALREADY_EXISTS)
-            return proto.BaseResponse(status_code=400, message="Invite already exists")
-
-    async def update_invite(
-            self, request: proto.InviteRequest, context: grpc.ServicerContext
-    ) -> proto.BaseResponse:
->>>>>>> 8ce27fdf
         """
         Update invite.
 
@@ -438,13 +312,8 @@
         return Empty()
 
     async def delete_invite_by_id(
-<<<<<<< HEAD
         self, request: proto.DeleteInviteByIdRequest, context: grpc.ServicerContext
     ) -> Empty:
-=======
-            self, request: proto.DeleteInviteByIdRequest, context: grpc.ServicerContext
-    ) -> proto.BaseResponse:
->>>>>>> 8ce27fdf
         """
         Delete invite by invite id.
 
@@ -466,7 +335,6 @@
             Raises when user dont has enough access.
 
         """
-<<<<<<< HEAD
         invite = await self._invite_repository.get_invite_by_invite_id(
             request.invite_id
         )
@@ -486,37 +354,6 @@
         request: proto.DeleteInvitesByEventIdRequest,
         context: grpc.ServicerContext,
     ) -> Empty:
-=======
-        try:
-            invite = await self._invite_repository.get_invite_by_invite_id(
-                request.invite_id
-            )
-            if (
-                    request.requesting_user.id != invite.author_id
-                    and request.requesting_user.type != GrpcUserType.ADMIN
-            ):
-                raise PermissionDeniedError("Permission denied")
-            await self._invite_repository.delete_invite_by_invite_id(
-                invite_id=request.invite_id
-            )
-            context.set_code(grpc.StatusCode.OK)
-            return proto.BaseResponse(status_code=200)
-        except ValueNotFoundError:
-            context.set_code(grpc.StatusCode.NOT_FOUND)
-            return proto.BaseResponse(status_code=404, message="Invite not found")
-        except prisma.errors.PrismaError:
-            context.set_code(grpc.StatusCode.INTERNAL)
-            return proto.BaseResponse(status_code=500, message="Internal server error")
-        except PermissionDeniedError:
-            context.set_code(grpc.StatusCode.PERMISSION_DENIED)
-            return proto.BaseResponse(status_code=403, message="Permission denied")
-
-    async def delete_invites_by_event_id(
-            self,
-            request: proto.DeleteInvitesByEventIdRequest,
-            context: grpc.ServicerContext,
-    ) -> proto.BaseResponse:
->>>>>>> 8ce27fdf
         """
         Delete invite by event id.
 
@@ -540,17 +377,10 @@
         return Empty()
 
     async def delete_invites_by_author_id(
-<<<<<<< HEAD
         self,
         request: proto.DeleteInvitesByAuthorIdRequest,
         context: grpc.ServicerContext,
     ) -> Empty:
-=======
-            self,
-            request: proto.DeleteInvitesByAuthorIdRequest,
-            context: grpc.ServicerContext,
-    ) -> proto.BaseResponse:
->>>>>>> 8ce27fdf
         """
         Delete invite by author id.
 
@@ -574,17 +404,10 @@
         return Empty()
 
     async def delete_invites_by_invitee_id(
-<<<<<<< HEAD
         self,
         request: proto.DeleteInvitesByInviteeIdRequest,
         context: grpc.ServicerContext,
     ) -> Empty:
-=======
-            self,
-            request: proto.DeleteInvitesByInviteeIdRequest,
-            context: grpc.ServicerContext,
-    ) -> proto.BaseResponse:
->>>>>>> 8ce27fdf
         """
         Delete invite by invitee id.
 
