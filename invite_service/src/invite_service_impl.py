"""Invite Service Controller"""

import grpc

import prisma.errors

from errors.permission_denied import PermissionDeniedError
from errors.unique_error import UniqueError
from errors.value_not_found_error import ValueNotFoundError
from src.models.invite import Invite, InviteStatus

from generated.invite_service.invite_service_pb2 import (
    GetAllInvitesRequest as GrpcGetAllInvitesRequest,
)
from generated.invite_service.invite_service_pb2_grpc import (
    InviteServiceServicer as GrpcServicer,
)
from generated.user.user_pb2 import GrpcUserType
from repository.invite_repository_interface import InviteRepositoryInterface
import generated.invite_service.invite_service_pb2 as proto


class InviteServiceImpl(GrpcServicer):
    """
    Implementation of the Invite Service.

    Attributes
    ----------
    _invite_repository: InviteRepositoryInterface
        Invite repository interface attribute.

    Methods
    -------
    async get_invites_by_author_id(request, context)
        Function that need to be bind to the server that returns invites list by author id.
    async get_all_invites(request, context)
        Function that need to be bind to the server that returns all invites in list.
    async get_invite_by_invite_id(request, context)
        Function that need to be bind to the server that returns invite.
    async get_invites_by_invitee_id(request, context)
        Function that need to be bind to the server that returns invites list by invitee id.
    async create_invite(request, context)
        Function that need to be bind to the server that creates the invite.
    async update_invite(request, context)
        Function that need to be bind to the server that updates the invite.
    async delete_invite(request, context)
        Function that need to be bind to the server that deletes the invite.

    """

    _invite_repository: InviteRepositoryInterface

    def __init__(self, invite_repository: InviteRepositoryInterface) -> None:
        self._invite_repository = invite_repository

    async def get_invites_by_author_id(
        self, request: proto.InvitesByAuthorIdRequest, context: grpc.ServicerContext
    ) -> proto.InvitesResponse:
        """
        Get all invites by author id.

        Parameters
        ----------
        request : proto.InvitesByAuthorIdRequest
            Request data.
        context : grpc.ServicerContext
            Request context.

        Returns
        -------
        proto.InvitesResponse
            Invites object for invite response.

        Raises
        ------
        PermissionDeniedError
            Raises when user dont has enough access.

        """
        try:
            if (
                request.requesting_user != request.author_id
                and request.requesting_user.type != GrpcUserType.ADMIN
            ):
                raise PermissionDeniedError("Permission denied")
            invites = await self._invite_repository.get_invites_by_author_id(
                author_id=request.author_id,
<<<<<<< HEAD
                page_number=request.page_number,
                items_per_page=request.items_per_page,
=======
                status=InviteStatus.from_proto(request.invite_status)
                if request.WhichOneof("optional_invite_status") is not None
                else None,
>>>>>>> dcf3150b
            )
            context.set_code(grpc.StatusCode.OK)
            return proto.InvitesResponse(
                status_code=200,
                invites=proto.ListOfInvites(
                    invites=[invite.to_grpc_invite() for invite in invites]
                ),
            )
        except ValueNotFoundError:
            context.set_code(grpc.StatusCode.NOT_FOUND)
            return proto.InvitesResponse(status_code=404, message="Invites not found")
        except prisma.errors.PrismaError:
            context.set_code(grpc.StatusCode.INTERNAL)
            return proto.InvitesResponse(
                status_code=500, message="Internal server error"
            )
        except PermissionDeniedError:
            context.set_code(grpc.StatusCode.PERMISSION_DENIED)
            return proto.InvitesResponse(status_code=403, message="Permission denied")

    async def get_all_invites(
<<<<<<< HEAD
        self, request: proto.GetAllInvitesRequest, context: grpc.ServicerContext
=======
        self, request: GrpcGetAllInvitesRequest, context: grpc.ServicerContext
>>>>>>> dcf3150b
    ) -> proto.InvitesResponse:
        """
        Get all invites.

        Parameters
        ----------
        request : proto.GetAllInvitesRequest
            Request data.
        context : grpc.ServicerContext
            Request context.

        Returns
        -------
        proto.InvitesResponse
            Response object for invite response.

        Raises
        ------
        PermissionDeniedError
            Raises when user dont has enough access.

        """
        try:
            if request.requesting_user.type != GrpcUserType.ADMIN:
                raise PermissionDeniedError("Permission denied")
            invites = await self._invite_repository.get_all_invites(
<<<<<<< HEAD
                page_number=request.page_number, items_per_page=request.items_per_page
=======
                status=InviteStatus.from_proto(request.invite_status)
                if request.WhichOneof("optional_invite_status") is not None
                else None
>>>>>>> dcf3150b
            )
            context.set_code(grpc.StatusCode.OK)
            return proto.InvitesResponse(
                status_code=200,
                invites=proto.ListOfInvites(
                    invites=[invite.to_grpc_invite() for invite in invites]
                ),
            )
        except ValueNotFoundError:
            context.set_code(grpc.StatusCode.NOT_FOUND)
            return proto.InvitesResponse(status_code=404, message="Invites not found")
        except prisma.errors.PrismaError:
            context.set_code(grpc.StatusCode.INTERNAL)
            return proto.InvitesResponse(
                status_code=500, message="Internal server error"
            )
        except PermissionDeniedError:
            context.set_code(grpc.StatusCode.PERMISSION_DENIED)
            return proto.InvitesResponse(status_code=403, message="Permission denied")

    async def get_invite_by_invite_id(
        self, request: proto.InviteRequestByInviteId, context: grpc.ServicerContext
    ) -> proto.InviteResponse:
        """
        Get invite by invite id.

        Parameters
        ----------
        request : proto.InviteRequestByInviteId
            Request data.
        context : grpc.ServicerContext
            Request context.

        Returns
        -------
        proto.InviteResponse
            Response object for invite response.

        Raises
        ------
        PermissionDeniedError
            Raises when user dont has enough access.

        """
        try:
            invite = await self._invite_repository.get_invite_by_invite_id(
                invite_id=request.invite_id
            )
            if (
                request.requesting_user.id != invite.author_id
                and request.requesting_user.id != invite.invitee_id
                and request.requesting_user.type != GrpcUserType.ADMIN
            ):
                raise PermissionDeniedError("Permission denied")
            context.set_code(grpc.StatusCode.OK)
            return proto.InviteResponse(status_code=200, invite=invite.to_grpc_invite())
        except ValueNotFoundError:
            context.set_code(grpc.StatusCode.NOT_FOUND)
            return proto.InviteResponse(status_code=404, message="Invite not found")
        except prisma.errors.PrismaError:
            context.set_code(grpc.StatusCode.INTERNAL)
            return proto.InviteResponse(
                status_code=500, message="Internal server error"
            )
        except PermissionDeniedError:
            context.set_code(grpc.StatusCode.PERMISSION_DENIED)
            return proto.InviteResponse(status_code=403, message="Permission denied")

    async def get_invites_by_invitee_id(
        self, request: proto.GetInvitesByInviteeIdRequest, context: grpc.ServicerContext
    ) -> proto.InvitesResponse:
        """
        Get all invites by invitee id.

        Parameters
        ----------
        request : proto.GetInvitesByInviteeIdRequest
            Request data.
        context : grpc.ServicerContext
            Request context.

        Returns
        -------
        proto.InvitesResponse
            Invites object for invite response.

        Raises
        ------
        PermissionDeniedError
            Raises when user dont has enough access.

        """
        try:
            if (
                request.requesting_user.id != request.invitee_id
                and request.requesting_user.type != GrpcUserType.ADMIN
            ):
                raise PermissionDeniedError("Permission denied")
            invites = await self._invite_repository.get_invites_by_invitee_id(
                invitee_id=request.invitee_id,
<<<<<<< HEAD
                page_number=request.page_number,
                items_per_page=request.items_per_page,
=======
                status=InviteStatus.from_proto(request.invite_status)
                if request.WhichOneof("optional_invite_status") is not None
                else None,
>>>>>>> dcf3150b
            )
            context.set_code(grpc.StatusCode.OK)
            return proto.InvitesResponse(
                status_code=200,
                invites=proto.ListOfInvites(
                    invites=[invite.to_grpc_invite() for invite in invites]
                ),
            )
        except ValueNotFoundError:
            context.set_code(grpc.StatusCode.NOT_FOUND)
            return proto.InvitesResponse(status_code=404, message="Invites not found")
        except prisma.errors.PrismaError:
            context.set_code(grpc.StatusCode.INTERNAL)
            return proto.InvitesResponse(
                status_code=500, message="Internal server error"
            )
        except PermissionDeniedError:
            context.set_code(grpc.StatusCode.PERMISSION_DENIED)
            return proto.InvitesResponse(status_code=403, message="Permission denied")

    async def create_invite(
        self, request: proto.InviteRequest, context: grpc.ServicerContext
    ) -> proto.BaseResponse:
        """
        Create invite.

        Parameters
        ----------
        request : proto.InviteRequest
            Request data containing GrpcInvite.
        context : grpc.ServicerContext
            Request context.

        Returns
        -------
        proto.BaseResponse
            Object containing status code and message if the response status is not 200.

        Raises
        ------
        PermissionDeniedError
            Raises when user dont has enough access.

        """
        try:
            invite = Invite.from_grpc_invite(request.invite)
            if (
                request.requesting_user.id != invite.author_id
                and request.requesting_user.type != GrpcUserType.ADMIN
            ):
                raise PermissionDeniedError("Permission denied")
            await self._invite_repository.create_invite(invite=invite)
            context.set_code(grpc.StatusCode.OK)
            return proto.BaseResponse(status_code=200)
        except prisma.errors.PrismaError:
            context.set_code(grpc.StatusCode.INTERNAL)
            return proto.BaseResponse(status_code=500, message="Internal server error")
        except PermissionDeniedError:
            context.set_code(grpc.StatusCode.PERMISSION_DENIED)
            return proto.BaseResponse(status_code=403, message="Permission denied")
        except UniqueError:
            context.set_code(grpc.StatusCode.ALREADY_EXISTS)
            return proto.BaseResponse(status_code=400, message="Invite already exists")

    async def update_invite(
        self, request: proto.InviteRequest, context: grpc.ServicerContext
    ) -> proto.BaseResponse:
        """
        Update invite.

        Parameters
        ----------
        request : proto.InviteRequest
            Request data containing GrpcInvite.
        context : grpc.ServicerContext
            Request context.

        Returns
        -------
        proto.BaseResponse
            Object containing status code and message if the response status is not 200.

        """
        try:
            invite = Invite.from_grpc_invite(request.invite)
            await self._invite_repository.update_invite(invite=invite)
            context.set_code(grpc.StatusCode.OK)
            return proto.BaseResponse(status_code=200)
        except ValueNotFoundError:
            context.set_code(grpc.StatusCode.NOT_FOUND)
            return proto.BaseResponse(status_code=404, message="Invite not found")
        except prisma.errors.PrismaError:
            context.set_code(grpc.StatusCode.INTERNAL)
            return proto.BaseResponse(status_code=500, message="Internal server error")

    async def delete_invite_by_id(
        self, request: proto.DeleteInviteByIdRequest, context: grpc.ServicerContext
    ) -> proto.BaseResponse:
        """
        Delete invite by invite id.

        Parameters
        ----------
        request : proto.DeleteInviteByIdRequest
            Request data containing invite ID.
        context : grpc.ServicerContext
            Request context.

        Returns
        -------
        proto.BaseResponse
            Object containing status code and message if the response status is not 200.

        Raises
        ------
        PermissionDeniedError
            Raises when user dont has enough access.

        """
        try:
            invite = await self._invite_repository.get_invite_by_invite_id(
                request.invite_id
            )
            if (
                request.requesting_user.id != invite.author_id
                and request.requesting_user.type != GrpcUserType.ADMIN
            ):
                raise PermissionDeniedError("Permission denied")
            await self._invite_repository.delete_invite_by_invite_id(
                invite_id=request.invite_id
            )
            context.set_code(grpc.StatusCode.OK)
            return proto.BaseResponse(status_code=200)
        except ValueNotFoundError:
            context.set_code(grpc.StatusCode.NOT_FOUND)
            return proto.BaseResponse(status_code=404, message="Invite not found")
        except prisma.errors.PrismaError:
            context.set_code(grpc.StatusCode.INTERNAL)
            return proto.BaseResponse(status_code=500, message="Internal server error")
        except PermissionDeniedError:
            context.set_code(grpc.StatusCode.PERMISSION_DENIED)
            return proto.BaseResponse(status_code=403, message="Permission denied")

    async def delete_invites_by_event_id(
        self,
        request: proto.DeleteInvitesByEventIdRequest,
        context: grpc.ServicerContext,
    ) -> proto.BaseResponse:
        """
        Delete invite by event id.

        Parameters
        ----------
        request : proto.DeleteInvitesByInviteeIdRequest
            Request data containing invitee ID.
        context : grpc.ServicerContext
            Request context.

        Returns
        -------
        proto.BaseResponse
            Object containing status code and message if the response status is not 200.

        """
        try:
            await self._invite_repository.delete_invites_by_event_id(
                event_id=request.event_id
            )
            return proto.BaseResponse(status_code=200)
        except ValueNotFoundError:
            return proto.BaseResponse(status_code=404, message="No invites found")
        except prisma.errors.PrismaError:
            context.set_code(grpc.StatusCode.INTERNAL)
            return proto.BaseResponse(status_code=500, message="Internal server error")

    async def delete_invites_by_author_id(
        self,
        request: proto.DeleteInvitesByAuthorIdRequest,
        context: grpc.ServicerContext,
    ) -> proto.BaseResponse:
        """
        Delete invite by author id.

        Parameters
        ----------
        request : proto.DeleteInvitesByAuthorIdRequest
            Request data containing author ID.
        context : grpc.ServicerContext
            Request context.

        Returns
        -------
        proto.BaseResponse
            Object containing status code and message if the response status is not 200.

        """
        try:
            await self._invite_repository.delete_invites_by_author_id(
                author_id=request.author_id
            )
            return proto.BaseResponse(status_code=200)
        except ValueNotFoundError:
            return proto.BaseResponse(status_code=404, message="No invites found")
        except prisma.errors.PrismaError:
            context.set_code(grpc.StatusCode.INTERNAL)
            return proto.BaseResponse(status_code=500, message="Internal server error")

    async def delete_invites_by_invitee_id(
        self,
        request: proto.DeleteInvitesByInviteeIdRequest,
        context: grpc.ServicerContext,
    ) -> proto.BaseResponse:
        """
        Delete invite by invitee id.

        Parameters
        ----------
        request : proto.DeleteInvitesByInviteeIdRequest
            Request data containing invitee ID.
        context : grpc.ServicerContext
            Request context.

        Returns
        -------
        proto.BaseResponse
            Object containing status code and message if the response status is not 200.

        """
        try:
            await self._invite_repository.delete_invites_by_invitee_id(
                invitee_id=request.invitee_id
            )
            return proto.BaseResponse(status_code=200)
        except ValueNotFoundError:
            return proto.BaseResponse(status_code=404, message="No invites found")
        except prisma.errors.PrismaError:
            context.set_code(grpc.StatusCode.INTERNAL)
            return proto.BaseResponse(status_code=500, message="Internal server error")<|MERGE_RESOLUTION|>--- conflicted
+++ resolved
@@ -85,14 +85,11 @@
                 raise PermissionDeniedError("Permission denied")
             invites = await self._invite_repository.get_invites_by_author_id(
                 author_id=request.author_id,
-<<<<<<< HEAD
-                page_number=request.page_number,
-                items_per_page=request.items_per_page,
-=======
                 status=InviteStatus.from_proto(request.invite_status)
                 if request.WhichOneof("optional_invite_status") is not None
                 else None,
->>>>>>> dcf3150b
+                page_number=request.page_number,
+                items_per_page=request.items_per_page,
             )
             context.set_code(grpc.StatusCode.OK)
             return proto.InvitesResponse(
@@ -114,18 +111,14 @@
             return proto.InvitesResponse(status_code=403, message="Permission denied")
 
     async def get_all_invites(
-<<<<<<< HEAD
-        self, request: proto.GetAllInvitesRequest, context: grpc.ServicerContext
-=======
         self, request: GrpcGetAllInvitesRequest, context: grpc.ServicerContext
->>>>>>> dcf3150b
     ) -> proto.InvitesResponse:
         """
         Get all invites.
 
         Parameters
         ----------
-        request : proto.GetAllInvitesRequest
+        request : GrpcGetAllInvitesRequest
             Request data.
         context : grpc.ServicerContext
             Request context.
@@ -145,13 +138,11 @@
             if request.requesting_user.type != GrpcUserType.ADMIN:
                 raise PermissionDeniedError("Permission denied")
             invites = await self._invite_repository.get_all_invites(
-<<<<<<< HEAD
-                page_number=request.page_number, items_per_page=request.items_per_page
-=======
                 status=InviteStatus.from_proto(request.invite_status)
                 if request.WhichOneof("optional_invite_status") is not None
-                else None
->>>>>>> dcf3150b
+                else None,
+                page_number=request.page_number,
+                items_per_page=request.items_per_page
             )
             context.set_code(grpc.StatusCode.OK)
             return proto.InvitesResponse(
@@ -252,14 +243,11 @@
                 raise PermissionDeniedError("Permission denied")
             invites = await self._invite_repository.get_invites_by_invitee_id(
                 invitee_id=request.invitee_id,
-<<<<<<< HEAD
-                page_number=request.page_number,
-                items_per_page=request.items_per_page,
-=======
                 status=InviteStatus.from_proto(request.invite_status)
                 if request.WhichOneof("optional_invite_status") is not None
                 else None,
->>>>>>> dcf3150b
+                page_number=request.page_number,
+                items_per_page=request.items_per_page,
             )
             context.set_code(grpc.StatusCode.OK)
             return proto.InvitesResponse(
