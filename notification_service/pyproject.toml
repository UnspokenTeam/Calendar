[tool.poetry]
name = "notification_service"
version = "0.1.0"
description = ""
authors = [
    "Nhsdkk <38581029+Nhsdkk@users.noreply.github.com>",
    "ZixMai <149195961+ZixMai@users.noreply.github.com.>"
]

[tool.poetry.dependencies]
python = "^3.11"
grpcio = "^1.62.1"
grpcio-tools = "1.62.1"
protoletariat = "3.2.19"
types-protobuf = "4.24.0.20240311"
grpc-interceptor = "0.15.4"
pytz = "^2024.1"
<<<<<<< HEAD
shared = {path = "../shared"}
=======
python-dateutil = "^2.9.0.post0"
>>>>>>> f176d995

[tool.poetry.group.dev.dependencies]
flake8 = "^6.1.0"
pre-commit = "^3.5.0"
flake8-docstrings = "^1.7.0"
black = "^23.11.0"

[build-system]
requires = ["poetry-core"]
build-backend = "poetry.core.masonry.api"<|MERGE_RESOLUTION|>--- conflicted
+++ resolved
@@ -15,11 +15,10 @@
 types-protobuf = "4.24.0.20240311"
 grpc-interceptor = "0.15.4"
 pytz = "^2024.1"
-<<<<<<< HEAD
-shared = {path = "../shared"}
-=======
 python-dateutil = "^2.9.0.post0"
->>>>>>> f176d995
+errors-package = {path = "../shared/errors_package"}
+db-package = {path = "../shared/db_package"}
+utils-package = {path = "../shared/utils_package"}
 
 [tool.poetry.group.dev.dependencies]
 flake8 = "^6.1.0"
