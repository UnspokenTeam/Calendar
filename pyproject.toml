[tool.mypy]
strict = true
ignore_missing_imports = true
explicit_package_bases = true
exclude = "gateway"
# Disabled errors
disallow_subclassing_any = false

[[tool.mypy.overrides]]
module = ["google.*", "fastapi", "generated"]
ignore_errors = true
ignore_missing_imports = true
disallow_untyped_decorators = false


[tool.ruff]
exclude = [
    ".venv",
    "__pycache__",
    "event_service/src/generated",
<<<<<<< HEAD
    "notification_service/src/generated",
    "invite_service/generated",
=======
    "notification_service/generated",
    "invite_service/src/generated",
>>>>>>> 2f62971f
    "identity_service/generated",
    "gateway/generated",
    "singleton.py",
    "event_service/src/constants/constants.py",
    "notification_service/src/constants/constants.py"
]

line-length = 119
indent-width = 4

target-version = "py311"

[tool.ruff.lint]
select = ["D", "E4", "E7", "E9", "F", "I", "ANN", "S", "RET", "FIX", "RUF", "TD", "ARG"]
ignore = [
    "E226",
    "D100", "D101", "D102", "D103", "D104", "D105", "D106", "D107",
    "D203", "D212", "D214", "D215",
    "D301",
    "D400", "D401", "D402", "D404", "D405", "D406", "D407", "D408", "D409", "D410", "D411",
    "D412" , "D413", "D414", "D416", "D417",
    "E266",
    "ANN101", "ANN102", "ANN401"
]

[tool.ruff.format]
quote-style = "double"
indent-style = "space"
line-ending = "auto"
docstring-code-format = true
docstring-code-line-length = "dynamic"

[tool.ruff.lint.pydocstyle]
convention = "numpy"

[tool.ruff.lint.isort]
section-order = ["future", "standard-library", "third-party", "first-party", "prisma", "proto", "local", "local-folder"]
default-section = "local-folder"
from-first = true
known-third-party = ["grpc"]


[tool.ruff.lint.isort.sections]
"prisma" = ["prisma"]
"proto" = ["proto"]
"local" = ["src", "db", "utils", "errors"]<|MERGE_RESOLUTION|>--- conflicted
+++ resolved
@@ -18,13 +18,9 @@
     ".venv",
     "__pycache__",
     "event_service/src/generated",
-<<<<<<< HEAD
     "notification_service/src/generated",
     "invite_service/generated",
-=======
-    "notification_service/generated",
     "invite_service/src/generated",
->>>>>>> 2f62971f
     "identity_service/generated",
     "gateway/generated",
     "singleton.py",
